package dsig

import (
	"bytes"
	"crypto/rsa"
	"crypto/x509"
	"encoding/base64"
	"errors"
	"fmt"
	"regexp"

	"github.com/beevik/etree"
	"github.com/russellhaering/goxmldsig/etreeutils"
	"github.com/russellhaering/goxmldsig/types"
)

var uriRegexp = regexp.MustCompile("^#[a-zA-Z_][\\w.-]*$")
var whiteSpace = regexp.MustCompile("\\s+")

var (
	// ErrMissingSignature indicates that no enveloped signature was found referencing
	// the top level element passed for signature verification.
	ErrMissingSignature = errors.New("Missing signature referencing the top-level element")
	ErrInvalidSignature = errors.New( "Invalid Signature")
)

type ValidationContext struct {
	CertificateStore X509CertificateStore
	IdAttribute      string
	Clock            *Clock
}

func NewDefaultValidationContext(certificateStore X509CertificateStore) *ValidationContext {
	return &ValidationContext{
		CertificateStore: certificateStore,
		IdAttribute:      DefaultIdAttr,
	}
}

// TODO(russell_h): More flexible namespace support. This might barely work.
func inNamespace(el *etree.Element, ns string) bool {
	for _, attr := range el.Attr {
		if attr.Value == ns {
			if attr.Space == "" && attr.Key == "xmlns" {
				return el.Space == ""
			} else if attr.Space == "xmlns" {
				return el.Space == attr.Key
			}
		}
	}

	return false
}

func childPath(space, tag string) string {
	if space == "" {
		return "./" + tag
	} else {
		return "./" + space + ":" + tag
	}
}

func mapPathToElement(tree, el *etree.Element) []int {
	for i, child := range tree.Child {
		if child == el {
			return []int{i}
		}
	}

	for i, child := range tree.Child {
		if childElement, ok := child.(*etree.Element); ok {
			childPath := mapPathToElement(childElement, el)
			if childElement != nil {
				return append([]int{i}, childPath...)
			}
		}
	}

	return nil
}

func removeElementAtPath(el *etree.Element, path []int) bool {
	if len(path) == 0 {
		return false
	}

	if len(el.Child) <= path[0] {
		return false
	}

	childElement, ok := el.Child[path[0]].(*etree.Element)
	if !ok {
		return false
	}

	if len(path) == 1 {
		el.RemoveChild(childElement)
		return true
	}

	return removeElementAtPath(childElement, path[1:])
}

// Transform returns a new element equivalent to the passed root el, but with
// the set of transformations described by the ref applied.
//
// The functionality of transform is currently very limited and purpose-specific.
func (ctx *ValidationContext) transform(
	el *etree.Element,
	sig *types.Signature,
	ref *types.Reference) (*etree.Element, Canonicalizer, error) {
	transforms := ref.Transforms.Transforms

	// map the path to the passed signature relative to the passed root, in
	// order to enable removal of the signature by an enveloped signature
	// transform
	signaturePath := mapPathToElement(el, sig.UnderlyingElement())

	// make a copy of the passed root
	el = el.Copy()

	var canonicalizer Canonicalizer

	for _, transform := range transforms {
		algo := transform.Algorithm

		switch AlgorithmID(algo) {
		case EnvelopedSignatureAltorithmId:
			if !removeElementAtPath(el, signaturePath) {
				return nil, nil, errors.New("Error applying canonicalization transform: Signature not found")
			}

		case CanonicalXML10ExclusiveAlgorithmId:
			var prefixList string
			if transform.InclusiveNamespaces != nil {
				prefixList = transform.InclusiveNamespaces.PrefixList
			}

			canonicalizer = MakeC14N10ExclusiveCanonicalizerWithPrefixList(prefixList)

		case CanonicalXML11AlgorithmId:
			canonicalizer = MakeC14N11Canonicalizer()

		case CanonicalXML10RecAlgorithmId:
			canonicalizer = MakeC14N10RecCanonicalizer()

		case CanonicalXML10CommentAlgorithmId:
			canonicalizer = MakeC14N10CommentCanonicalizer()

		default:
			return nil, nil, errors.New("Unknown Transform Algorithm: " + algo)
		}
	}

	if canonicalizer == nil {
		canonicalizer = MakeNullCanonicalizer()
	}

	return el, canonicalizer, nil
}

func (ctx *ValidationContext) digest(el *etree.Element, digestAlgorithmId string, canonicalizer Canonicalizer) ([]byte, error) {
	data, err := canonicalizer.Canonicalize(el)
	if err != nil {
		return nil, err
	}

	digestAlgorithm, ok := digestAlgorithmsByIdentifier[digestAlgorithmId]
	if !ok {
		return nil, errors.New("Unknown digest algorithm: " + digestAlgorithmId)
	}

	hash := digestAlgorithm.New()
	_, err = hash.Write(data)
	if err != nil {
		return nil, err
	}

	return hash.Sum(nil), nil
}

func (ctx *ValidationContext) verifySignedInfo(sig *types.Signature, canonicalizer Canonicalizer, signatureMethodId string, cert *x509.Certificate, decodedSignature []byte) error {
	signatureElement := sig.UnderlyingElement()

	nsCtx, err := etreeutils.NSBuildParentContext(signatureElement)
	if err != nil {
		return err
	}

	signedInfo, err := etreeutils.NSFindOneChildCtx(nsCtx, signatureElement, Namespace, SignedInfoTag)
	if err != nil {
		return err
	}

	if signedInfo == nil {
		return errors.New("Missing SignedInfo")
	}

	// Canonicalize the xml
	canonical, err := canonicalSerialize(signedInfo)
	if err != nil {
		return err
	}

	signatureAlgorithm, ok := signatureMethodsByIdentifier[signatureMethodId]
	if !ok {
		return errors.New("Unknown signature method: " + signatureMethodId)
	}

	hash := signatureAlgorithm.New()
	_, err = hash.Write(canonical)
	if err != nil {
		return err
	}

	hashed := hash.Sum(nil)

	pubKey, ok := cert.PublicKey.(*rsa.PublicKey)
	if !ok {
		return errors.New("Invalid public key")
	}

	// Verify that the private key matching the public key from the cert was what was used to sign the 'SignedInfo' and produce the 'SignatureValue'
	err = rsa.VerifyPKCS1v15(pubKey, signatureAlgorithm, hashed[:], decodedSignature)
	if err != nil {
		return err
	}

	return nil
}

func (ctx *ValidationContext) validateSignature(el *etree.Element, sig *types.Signature, cert *x509.Certificate) (*etree.Element, error) {
<<<<<<< HEAD
	idAttrEl := el.SelectAttr(ctx.IdAttribute)
	idAttr := ""
	if idAttrEl != nil {
		idAttr = idAttrEl.Value
=======
	refID := ""
	if sig.Object != nil {
		refID = sig.Object.ID
	} else {
		idAttr := el.SelectAttr(ctx.IdAttribute)
		if idAttr == nil || idAttr.Value == "" {
			return nil, errors.New("Missing ID attribute")
		}
		refID = idAttr.Value
>>>>>>> de211352
	}

	var ref *types.Reference

	// Find the first reference which references the top-level element
	for _, _ref := range sig.SignedInfo.References {
<<<<<<< HEAD
		if _ref.URI == "" || _ref.URI[1:] == idAttr {
=======
		if _ref.URI == "" || _ref.URI[1:] == refID {
>>>>>>> de211352
			ref = &_ref
		}
	}

	var transformed *etree.Element
	var canonicalizer Canonicalizer
	var err error
	if sig.Object != nil {
		objectElement := sig.UnderlyingElement().FindElement("Object")
		transformed = objectElement
		if transformed == nil {
			return nil, errors.New("Error implementing etree")
		}
		switch AlgorithmID(sig.SignedInfo.CanonicalizationMethod.Algorithm) {
		case CanonicalXML11AlgorithmId:
			canonicalizer = MakeC14N11Canonicalizer()
			break
		case CanonicalXML10RecAlgorithmId:
			canonicalizer = MakeC14N10RecCanonicalizer()
			break
		case CanonicalXML10CommentAlgorithmId:
			canonicalizer = MakeC14N10CommentCanonicalizer()
			break
		default:
			return nil, errors.New("Unknown algorithm")
		}
	} else {
		// Perform all transformations listed in the 'SignedInfo'
		// Basically, this means removing the 'SignedInfo'
		transformed, canonicalizer, err = ctx.transform(el, sig, ref)
		if err != nil {
			return nil, err
		}
	}

	digestAlgorithm := ref.DigestAlgo.Algorithm

	// Digest the transformed XML and compare it to the 'DigestValue' from the 'SignedInfo'
	digest, err := ctx.digest(transformed, digestAlgorithm, canonicalizer)
	if err != nil {
		return nil, err
	}

	decodedDigestValue, err := base64.StdEncoding.DecodeString(ref.DigestValue)
	if err != nil {
		return nil, err
	}

	if !bytes.Equal(digest, decodedDigestValue) {
		return nil, errors.New("Signature could not be verified")
	}

	// Decode the 'SignatureValue' so we can compare against it
	decodedSignature, err := base64.StdEncoding.DecodeString(sig.SignatureValue.Data)
	if err != nil {
		return nil, errors.New("Could not decode signature")
	}

	// Actually verify the 'SignedInfo' was signed by a trusted source
	signatureMethod := sig.SignedInfo.SignatureMethod.Algorithm
	err = ctx.verifySignedInfo(sig, canonicalizer, signatureMethod, cert, decodedSignature)
	if err != nil {
		return nil, err
	}

	return transformed, nil
}

func contains(roots []*x509.Certificate, cert *x509.Certificate) bool {
	for _, root := range roots {
		if root.Equal(cert) {
			return true
		}
	}
	return false
}

// In most places, we use etree Elements, but while deserializing the Signature, we use
// encoding/xml unmarshal directly to convert to a convenient go struct. This presents a problem in some cases because
// when an xml element repeats under the parent, the last element will win and/or be appended. We need to assert that
// the Signature object matches the expected shape of a Signature object.
func validateShape(signatureEl *etree.Element) error {
	children := signatureEl.ChildElements()

	childCounts := map[string]int{}
	for _, child := range children {
		childCounts[child.Tag]++
	}

	validateCount := childCounts[SignedInfoTag] == 1 && childCounts[KeyInfoTag] <= 1 && childCounts[SignatureValueTag] == 1
	if !validateCount {
		return ErrInvalidSignature
	}
	return nil
}

// findSignature searches for a Signature element referencing the passed root element.
<<<<<<< HEAD
func (ctx *ValidationContext) findSignature(root *etree.Element) (*types.Signature, error) {
	idAttrEl := root.SelectAttr(ctx.IdAttribute)
	idAttr := ""
	if idAttrEl != nil {
		idAttr = idAttrEl.Value
	}

=======
func (ctx *ValidationContext) findSignature(rootEl *etree.Element) (*types.Signature, error) {
>>>>>>> de211352
	var sig *types.Signature
	outerCtx := ctx

	// Traverse the tree looking for a Signature element
<<<<<<< HEAD
	err := etreeutils.NSFindIterate(root, Namespace, SignatureTag, func(ctx etreeutils.NSContext, signatureEl *etree.Element) error {
		err := validateShape(signatureEl)
		if err != nil {
			return err
		}
=======
	err := etreeutils.NSFindIterate(rootEl, Namespace, SignatureTag, func(ctx etreeutils.NSContext, el *etree.Element) error {

>>>>>>> de211352
		found := false
		err = etreeutils.NSFindChildrenIterateCtx(ctx, signatureEl, Namespace, SignedInfoTag,
			func(ctx etreeutils.NSContext, signedInfo *etree.Element) error {
				detachedSignedInfo, err := etreeutils.NSDetatch(ctx, signedInfo)
				if err != nil {
					return err
				}

				c14NMethod, err := etreeutils.NSFindOneChildCtx(ctx, detachedSignedInfo, Namespace, CanonicalizationMethodTag)
				if err != nil {
					return err
				}

				if c14NMethod == nil {
					return errors.New("missing CanonicalizationMethod on Signature")
				}

				c14NAlgorithm := c14NMethod.SelectAttrValue(AlgorithmAttr, "")

				var canonicalSignedInfo *etree.Element

				switch AlgorithmID(c14NAlgorithm) {
				case CanonicalXML10ExclusiveAlgorithmId:
					err := etreeutils.TransformExcC14n(detachedSignedInfo, "")
					if err != nil {
						return err
					}

					// NOTE: TransformExcC14n transforms the element in-place,
					// while canonicalPrep isn't meant to. Once we standardize
					// this behavior we can drop this, as well as the adding and
					// removing of elements below.
					canonicalSignedInfo = detachedSignedInfo

				case CanonicalXML11AlgorithmId:
					canonicalSignedInfo = canonicalPrep(detachedSignedInfo, map[string]struct{}{}, true)

				case CanonicalXML10RecAlgorithmId:
					canonicalSignedInfo = canonicalPrep(detachedSignedInfo, map[string]struct{}{}, true)

				case CanonicalXML10CommentAlgorithmId:
					canonicalSignedInfo = canonicalPrep(detachedSignedInfo, map[string]struct{}{}, true)

				default:
					return fmt.Errorf("invalid CanonicalizationMethod on Signature: %s", c14NAlgorithm)
				}

				signatureEl.RemoveChild(signedInfo)
				signatureEl.AddChild(canonicalSignedInfo)

				found = true

				return etreeutils.ErrTraversalHalted
			})
		if err != nil {
			return err
		}

		if !found {
			return errors.New("Missing SignedInfo")
		}

		// Unmarshal the signature into a structured Signature type
		_sig := &types.Signature{}
		err = etreeutils.NSUnmarshalElement(ctx, signatureEl, _sig)
		if err != nil {
			return err
		}

<<<<<<< HEAD
		// Traverse references in the signature to determine whether it has at least
		// one reference to the top level element. If so, conclude the search.
		for _, ref := range _sig.SignedInfo.References {
			if ref.URI == "" || ref.URI[1:] == idAttr {
				sig = _sig
				return etreeutils.ErrTraversalHalted
=======
		if _sig.Object != nil { // enveloping signature
			objectID := _sig.Object.ID
			// Traverse references in the signature to determine whether is has at least
			// one reference to the Object element. If so, conclude the search
			for _, ref := range _sig.SignedInfo.References {
				if ref.URI == "" || ref.URI[1:] == objectID {
					sig = _sig
					return etreeutils.ErrTraversalHalted
				}
			}
		} else {
			idAttr := rootEl.SelectAttr(outerCtx.IdAttribute)
			if idAttr != nil {
				// Traverse references in the signature to determine whether it has at least
				// one reference to the top level element. If so, conclude the search.
				for _, ref := range _sig.SignedInfo.References {
					if ref.URI == "" || ref.URI[1:] == idAttr.Value {
						sig = _sig
						return etreeutils.ErrTraversalHalted
					}
				}
>>>>>>> de211352
			}
		}

		return nil
	})

	if err != nil {
		return nil, err
	}

	if sig == nil {
		return nil, ErrMissingSignature
	}

	return sig, nil
}

func (ctx *ValidationContext) verifyCertificate(sig *types.Signature) (*x509.Certificate, error) {
	now := ctx.Clock.Now()

	roots, err := ctx.CertificateStore.Certificates()
	if err != nil {
		return nil, err
	}

	var cert *x509.Certificate

	if sig.KeyInfo != nil {
		// If the Signature includes KeyInfo, extract the certificate from there
		if len(sig.KeyInfo.X509Data.X509Certificates) == 0 || sig.KeyInfo.X509Data.X509Certificates[0].Data == "" {
			return nil, errors.New("missing X509Certificate within KeyInfo")
		}

		certData, err := base64.StdEncoding.DecodeString(
			whiteSpace.ReplaceAllString(sig.KeyInfo.X509Data.X509Certificates[0].Data, ""))
		if err != nil {
			return nil, errors.New("Failed to parse certificate")
		}

		cert, err = x509.ParseCertificate(certData)
		if err != nil {
			return nil, err
		}
	} else {
		// If the Signature doesn't have KeyInfo, Use the root certificate if there is only one
		if len(roots) == 1 {
			cert = roots[0]
		} else {
			return nil, errors.New("Missing x509 Element")
		}
	}

	// Verify that the certificate is one we trust
	if !contains(roots, cert) {
		return nil, errors.New("Could not verify certificate against trusted certs")
	}

	if now.Before(cert.NotBefore) || now.After(cert.NotAfter) {
		return nil, errors.New("Cert is not valid at this time")
	}

	return cert, nil
}

// validates the certificate chain and returns the leaf certificate
func (ctx *ValidationContext) verifyCertificateChain(sig *types.Signature) ([][]*x509.Certificate, error) {
	now := ctx.Clock.Now()

	roots, err := ctx.CertificateStore.Certificates()
	if err != nil {
		return nil, err
	}

	chains := [][]*x509.Certificate{}
	// create a chain for each root
	for _, root := range roots {
		chains = append(chains, []*x509.Certificate{root})
	}
	if sig.KeyInfo != nil {
		certificates := sig.KeyInfo.X509Data.X509Certificates
		// If the Signature includes KeyInfo, extract the certificate from there
		if len(certificates) == 0 || sig.KeyInfo.X509Data.X509Certificates[0].Data == "" {
			return nil, errors.New("missing X509Certificate within KeyInfo")
		}
		// parse all certificates (skip root certs)
		certs := []*x509.Certificate{}
		// var rootCert *x509.Certificate
		for _, c := range certificates {
			certData, err := base64.StdEncoding.DecodeString(
				whiteSpace.ReplaceAllString(c.Data, ""))
			if err != nil {
				return nil, errors.New("Failed to parse certificate")
			}

			cert, err := x509.ParseCertificate(certData)
			if err != nil {
				return nil, err
			}

			// skip root certs
			if !contains(roots, cert) {
				// skip old cert since it is not valid anylonger
				if !(now.Before(cert.NotBefore) || now.After(cert.NotAfter)) {
					// skip self signed certs
					if !bytes.Equal(cert.AuthorityKeyId, cert.SubjectKeyId) {
						certs = append(certs, cert)
					}
				}
			}
		}
		changed := true
		for changed {
			changed = false
			// keep list of not processed certs
			newCerts := []*x509.Certificate{}
			// for each non-root cert
			for _, cert := range certs {

				processed := false
				// copy list of certificate chains since it might be altered in the loop below
				newChains := chains[:]
				for _, chain := range chains {
					leafCertInChain := chain[len(chain)-1]
					// check if AuthorityKeyId matches any leaf cert in any cert chain
					if bytes.Equal(cert.AuthorityKeyId, leafCertInChain.SubjectKeyId) {
						// create cert pool of current leaf cert
						certPool := x509.NewCertPool()
						certPool.AddCert(leafCertInChain)
						verifiedChain, err := cert.Verify(x509.VerifyOptions{
							Roots: certPool,
						})
						if err != nil {
							return nil, err
						}
						if len(verifiedChain) < 1 || len(verifiedChain[0]) < 2 {
							return nil, errors.New("Certificate cannot be verified")
						}
						firstChain := verifiedChain[0]
						if !(firstChain[0].Equal(cert)) {
							return nil, errors.New("Certificate not in valid certificate chain")
						}
						newChain := append(chain, cert)
						newChains = append(newChains, newChain)
						// certificate is processed - should not be processed another time
						processed = true
						// new certificate chain in created
						changed = true
					}
				}
				// if cert is not added to any certificate chain - try to process is another time
				if !processed {
					newCerts = append(newCerts, cert)
				}
				chains = newChains
			}
			certs = newCerts
		}
	} else {
		if len(roots) == 0 {
			return nil, errors.New("Missing x509 Element")
		}
	}

	return chains, nil
}

// Validate verifies that the passed element contains a valid enveloped signature
// matching a currently-valid certificate in the context's CertificateStore.
func (ctx *ValidationContext) Validate(el *etree.Element) (*etree.Element, error) {
	// Make a copy of the element to avoid mutating the one we were passed.
	el = el.Copy()

	sig, err := ctx.findSignature(el)
	if err != nil {
		return nil, err
	}

	cert, err := ctx.verifyCertificate(sig)
	if err != nil {
		return nil, err
	}

	return ctx.validateSignature(el, sig, cert)
}

// ValidateSignature validates the signature in `el` and returns the validated element as well as the certificate
// chain that validates the element. The last certificate in the chain signed the validated element.
func (ctx *ValidationContext) ValidateSignature(el *etree.Element) (*etree.Element, []*x509.Certificate, error) {
	// Make a copy of the element to avoid mutating the one we were passed.
	el = el.Copy()

	sig, err := ctx.findSignature(el)
	if err != nil {
		return nil, nil, errors.New("error finding signature, err: " + err.Error())
	}

	certificateChains, err := ctx.verifyCertificateChain(sig)
	if err != nil {
		return nil, nil, errors.New("error verifying certificate chain, err: " + err.Error())
	}
	// try to find out which certificate chain that signed
	var validatedElement *etree.Element
	signatureChain := []*x509.Certificate{}
	for _, chain := range certificateChains {
		leafCert := chain[len(chain)-1]
		validatedElement, err = ctx.validateSignature(el, sig, leafCert)
		if err == nil {
			// found valid chain
			signatureChain = chain
			break
		}
	}

	return validatedElement, signatureChain, err
}<|MERGE_RESOLUTION|>--- conflicted
+++ resolved
@@ -21,7 +21,7 @@
 	// ErrMissingSignature indicates that no enveloped signature was found referencing
 	// the top level element passed for signature verification.
 	ErrMissingSignature = errors.New("Missing signature referencing the top-level element")
-	ErrInvalidSignature = errors.New( "Invalid Signature")
+	ErrInvalidSignature = errors.New("Invalid Signature")
 )
 
 type ValidationContext struct {
@@ -230,12 +230,6 @@
 }
 
 func (ctx *ValidationContext) validateSignature(el *etree.Element, sig *types.Signature, cert *x509.Certificate) (*etree.Element, error) {
-<<<<<<< HEAD
-	idAttrEl := el.SelectAttr(ctx.IdAttribute)
-	idAttr := ""
-	if idAttrEl != nil {
-		idAttr = idAttrEl.Value
-=======
 	refID := ""
 	if sig.Object != nil {
 		refID = sig.Object.ID
@@ -245,18 +239,13 @@
 			return nil, errors.New("Missing ID attribute")
 		}
 		refID = idAttr.Value
->>>>>>> de211352
 	}
 
 	var ref *types.Reference
 
 	// Find the first reference which references the top-level element
 	for _, _ref := range sig.SignedInfo.References {
-<<<<<<< HEAD
-		if _ref.URI == "" || _ref.URI[1:] == idAttr {
-=======
 		if _ref.URI == "" || _ref.URI[1:] == refID {
->>>>>>> de211352
 			ref = &_ref
 		}
 	}
@@ -354,33 +343,15 @@
 }
 
 // findSignature searches for a Signature element referencing the passed root element.
-<<<<<<< HEAD
 func (ctx *ValidationContext) findSignature(root *etree.Element) (*types.Signature, error) {
-	idAttrEl := root.SelectAttr(ctx.IdAttribute)
-	idAttr := ""
-	if idAttrEl != nil {
-		idAttr = idAttrEl.Value
-	}
-
-=======
-func (ctx *ValidationContext) findSignature(rootEl *etree.Element) (*types.Signature, error) {
->>>>>>> de211352
 	var sig *types.Signature
 	outerCtx := ctx
 
 	// Traverse the tree looking for a Signature element
-<<<<<<< HEAD
-	err := etreeutils.NSFindIterate(root, Namespace, SignatureTag, func(ctx etreeutils.NSContext, signatureEl *etree.Element) error {
-		err := validateShape(signatureEl)
-		if err != nil {
-			return err
-		}
-=======
-	err := etreeutils.NSFindIterate(rootEl, Namespace, SignatureTag, func(ctx etreeutils.NSContext, el *etree.Element) error {
-
->>>>>>> de211352
+	err := etreeutils.NSFindIterate(root, Namespace, SignatureTag, func(ctx etreeutils.NSContext, el *etree.Element) error {
+
 		found := false
-		err = etreeutils.NSFindChildrenIterateCtx(ctx, signatureEl, Namespace, SignedInfoTag,
+		err := etreeutils.NSFindChildrenIterateCtx(ctx, el, Namespace, SignedInfoTag,
 			func(ctx etreeutils.NSContext, signedInfo *etree.Element) error {
 				detachedSignedInfo, err := etreeutils.NSDetatch(ctx, signedInfo)
 				if err != nil {
@@ -426,8 +397,8 @@
 					return fmt.Errorf("invalid CanonicalizationMethod on Signature: %s", c14NAlgorithm)
 				}
 
-				signatureEl.RemoveChild(signedInfo)
-				signatureEl.AddChild(canonicalSignedInfo)
+				el.RemoveChild(signedInfo)
+				el.AddChild(canonicalSignedInfo)
 
 				found = true
 
@@ -443,19 +414,11 @@
 
 		// Unmarshal the signature into a structured Signature type
 		_sig := &types.Signature{}
-		err = etreeutils.NSUnmarshalElement(ctx, signatureEl, _sig)
+		err = etreeutils.NSUnmarshalElement(ctx, el, _sig)
 		if err != nil {
 			return err
 		}
 
-<<<<<<< HEAD
-		// Traverse references in the signature to determine whether it has at least
-		// one reference to the top level element. If so, conclude the search.
-		for _, ref := range _sig.SignedInfo.References {
-			if ref.URI == "" || ref.URI[1:] == idAttr {
-				sig = _sig
-				return etreeutils.ErrTraversalHalted
-=======
 		if _sig.Object != nil { // enveloping signature
 			objectID := _sig.Object.ID
 			// Traverse references in the signature to determine whether is has at least
@@ -467,7 +430,7 @@
 				}
 			}
 		} else {
-			idAttr := rootEl.SelectAttr(outerCtx.IdAttribute)
+			idAttr := root.SelectAttr(outerCtx.IdAttribute)
 			if idAttr != nil {
 				// Traverse references in the signature to determine whether it has at least
 				// one reference to the top level element. If so, conclude the search.
@@ -477,7 +440,6 @@
 						return etreeutils.ErrTraversalHalted
 					}
 				}
->>>>>>> de211352
 			}
 		}
 
